<<<<<<< HEAD
import { create, insert, search as lyraSearch } from '@nearform/lyra';
import { useEffect, useState } from 'react';
=======
import { create, insert, search as lyraSearch } from "@nearform/lyra/dist/esm/lyra";
import { formatNanoseconds, getNanosecondsTime } from "@nearform/lyra/dist/esm/utils";
import { useEffect, useState } from "react";
import type { Pokemon } from "./types/pokemon";
>>>>>>> f407ef86

const db = create({
  schema: {
    id: "number",
    name: "string",
  },
});

function App() {
  const [isLoading, setIsLoading] = useState(false);
  const [pokemon, setPokemon] = useState<Pokemon[]>();
  const [searchPokemon, setSearchPokemon] = useState<Pokemon[]>();
  const [search, setSearch] = useState("");
  const [elapsedTime, setElapsedTime] = useState<string>("");

  useEffect(() => {
    fetch("/pokedex.json")
      .then(data => data.json())
      .then(pokeList => {
        for (const { id, name } of pokeList.pokemon) {
          insert(db, {
            id,
            name,
          });
        }

        setPokemon(pokeList.pokemon);
      })
      .catch(console.error)
      .finally(() => setIsLoading(false));
  }, []);

  useEffect(() => {
    if (search) {
      const timeStart = getNanosecondsTime();

      const result = lyraSearch(db, {
        term: search,
        properties: "*",
      });

      setElapsedTime(formatNanoseconds(getNanosecondsTime() - timeStart));

      const pokemons = result.hits.map(({ id: hitID }: any) =>
        pokemon?.find(({ id: pokemonID }) => pokemonID === hitID),
      ) as Pokemon[];

<<<<<<< HEAD
      if (pokemons.length && !pokemons.some((x) => !x)) {
        setSearchPokemon(pokemons);
=======
      if (pokemons.length && !pokemons.some((x: any) => !x)) {
        setSearchPokemon([...new Set<Pokemon>(pokemons)]);
>>>>>>> f407ef86
      } else {
        setSearchPokemon([]);
      }
    }
  }, [search]);

  return (
    <div className="ma">
      <h1> Lyra preview in React. Search for a Pokemon </h1>

      {isLoading && <div> Loading pokemons... </div>}

      <div className="w-full h-8">
        <input
          className="w-full h-full border-rounded border-1 border-gray-500 pl-2"
          type="text"
          value={search}
          onChange={e => setSearch(e.target.value)}
          placeholder="Find a Pokemon..."
        />
      </div>

      {!isLoading && (
        <>
          <div className="grid mt-4">
            {/* Render Pokemon grid */}
            {searchPokemon?.map(p => (
              <div className="grid grid-cols-2 my-2" key={p.id}>
                <img src={p.img} />

                <div>
                  <h1 className="text-lg">{p.name}</h1>
                  <p> Type: {p.type.join(", ")} </p>
                </div>
              </div>
            ))}
          </div>

          {/* Render Elapsed time */}
          {searchPokemon?.length && elapsedTime ? (
            <div className="font-mono">
              <small>
                Elapsed time: <strong>{elapsedTime}</strong>
              </small>
            </div>
          ) : (
            <></>
          )}
        </>
      )}
    </div>
  );
}

export default App;<|MERGE_RESOLUTION|>--- conflicted
+++ resolved
@@ -1,12 +1,7 @@
-<<<<<<< HEAD
-import { create, insert, search as lyraSearch } from '@nearform/lyra';
-import { useEffect, useState } from 'react';
-=======
 import { create, insert, search as lyraSearch } from "@nearform/lyra/dist/esm/lyra";
 import { formatNanoseconds, getNanosecondsTime } from "@nearform/lyra/dist/esm/utils";
 import { useEffect, useState } from "react";
 import type { Pokemon } from "./types/pokemon";
->>>>>>> f407ef86
 
 const db = create({
   schema: {
@@ -54,13 +49,8 @@
         pokemon?.find(({ id: pokemonID }) => pokemonID === hitID),
       ) as Pokemon[];
 
-<<<<<<< HEAD
-      if (pokemons.length && !pokemons.some((x) => !x)) {
-        setSearchPokemon(pokemons);
-=======
       if (pokemons.length && !pokemons.some((x: any) => !x)) {
         setSearchPokemon([...new Set<Pokemon>(pokemons)]);
->>>>>>> f407ef86
       } else {
         setSearchPokemon([]);
       }
